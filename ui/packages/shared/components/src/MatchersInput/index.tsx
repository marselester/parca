// Copyright 2022 The Parca Authors
// Licensed under the Apache License, Version 2.0 (the "License");
// you may not use this file except in compliance with the License.
// You may obtain a copy of the License at
//
// http://www.apache.org/licenses/LICENSE-2.0
//
// Unless required by applicable law or agreed to in writing, software
// distributed under the License is distributed on an "AS IS" BASIS,
// WITHOUT WARRANTIES OR CONDITIONS OF ANY KIND, either express or implied.
// See the License for the specific language governing permissions and
// limitations under the License.

import React, {Fragment, useState, useEffect} from 'react';
import {Transition} from '@headlessui/react';
import {Query} from '@parca/parser';
import {LabelsResponse, QueryServiceClient, ValuesResponse} from '@parca/client';
import {usePopper} from 'react-popper';
import cx from 'classnames';

import {useParcaTheme} from '../ParcaThemeContext';
import {useGrpcMetadata} from '../GrpcMetadataContext';

interface MatchersInputProps {
  queryClient: QueryServiceClient;
  setMatchersString: (arg: string) => void;
  runQuery: () => void;
  currentQuery: Query;
}

export interface ILabelNamesResult {
  response?: LabelsResponse;
  error?: Error;
}
export interface ILabelValuesResult {
  response?: ValuesResponse;
  error?: Error;
}

interface UseLabelNames {
  result: ILabelNamesResult;
  loading: boolean;
}

interface Matchers {
  key: string;
  matcherType: string;
  value: string;
}

enum Labels {
  labelName = 'labelName',
  labelValue = 'labelValue',
  literal = 'literal',
}

// eslint-disable-next-line no-useless-escape
const labelNameValueRe = /(^([a-z])\w+)(=~|=|!=|!~)(\")[a-zA-Z0-9_.-:]+(\")$/g;
const labelNameValueWithoutQuotesRe = /(^([a-z])\w+)(=~|=|!=|!~)[a-zA-Z0-9_.-:]+$/g;
const labelNameLiteralRe = /(^([a-z])\w+)(=~|=|!=|!~)/;
const literalRe = /(=~|=|!=|!~)/;
const labelNameRe = /(^([a-z])\w+)/;

const addQuoteMarks = (labelValue: string): string => {
  // eslint-disable-next-line no-useless-escape
  return `\"${labelValue}\"`;
};

export const useLabelNames = (client: QueryServiceClient): UseLabelNames => {
  const [loading, setLoading] = useState(true);
  const [result, setResult] = useState<ILabelNamesResult>({});
  const metadata = useGrpcMetadata();

  useEffect(() => {
    const call = client.labels({match: []}, {meta: metadata});

<<<<<<< HEAD
    setLoading(true);

    call.response
      .then(response => setResult({response: response}))
      .catch(error => setResult({error: error}))
      .finally(() => setLoading(false));
=======
    call.response.then(response => setResult({response})).catch(error => setResult({error}));
>>>>>>> 62b4a6a2
  }, [client, metadata]);

  return {result, loading};
};

class Suggestion {
  type: string;
  typeahead: string;
  value: string;

  constructor(type: string, typeahead: string, value: string) {
    this.type = type;
    this.typeahead = typeahead;
    this.value = value;
  }
}

class Suggestions {
  literals: Suggestion[];
  labelNames: Suggestion[];
  labelValues: Suggestion[];

  constructor() {
    this.literals = [];
    this.labelNames = [];
    this.labelValues = [];
  }
}

const MatchersInput = ({
  queryClient,
  setMatchersString,
  runQuery,
  currentQuery,
}: MatchersInputProps): JSX.Element => {
  const [inputRef, setInputRef] = useState<string>('');
  const [divInputRef, setDivInputRef] = useState<HTMLDivElement | null>(null);
  const [currentLabelsCollection, setCurrentLabelsCollection] = useState<string[] | null>(null);
  const [localMatchers, setLocalMatchers] = useState<Matchers[] | null>(null);
  const [focusedInput, setFocusedInput] = useState(false);
  const [showSuggest, setShowSuggest] = useState(true);
  const [highlightedSuggestionIndex, setHighlightedSuggestionIndex] = useState(-1);
  const [lastCompleted, setLastCompleted] = useState<Suggestion>(new Suggestion('', '', ''));
  const [popperElement, setPopperElement] = useState<HTMLDivElement | null>(null);
  const [labelValuesResponse, setLabelValuesResponse] = useState<string[] | null>(null);
  const [labelValuesLoading, setLabelValuesLoading] = useState(false);
  const {styles, attributes} = usePopper(divInputRef, popperElement, {
    placement: 'bottom-start',
  });
  const metadata = useGrpcMetadata();
  const {loader: Spinner} = useParcaTheme();

  const [suggestionSections, setSuggestionSections] = useState<Suggestions>(new Suggestions());

  const {loading: labelNamesLoading, result} = useLabelNames(queryClient);
  const {response: labelNamesResponse, error: labelNamesError} = result;

  const LoadingSpinner = () => {
    return <div className="pt-2 pb-4">{Spinner}</div>;
  };

  const getLabelNameValues = (labelName: string): void => {
    const call = queryClient.values({labelName, match: []}, {meta: metadata});

    setLabelValuesLoading(true);

    call.response
      .then(response => {
        setLabelValuesResponse(response.labelValues);
      })
      .catch(() => setLabelValuesResponse(null))
      .finally(() => setLabelValuesLoading(false));
  };

  const labelNames =
    (labelNamesError === undefined || labelNamesError == null) &&
    labelNamesResponse !== undefined &&
    labelNamesResponse != null
      ? labelNamesResponse.labelNames.filter(e => e !== '__name__')
      : [];

  const labelValues =
    labelValuesResponse !== undefined && labelValuesResponse != null ? labelValuesResponse : [];

  const value = currentQuery.matchersString();
  // const suggestionSections = new Suggestions();

  Query.suggest(`{${value}`).forEach(function (s) {
    // Skip suggestions that we just completed. This really only works,
    // because we know the language is not repetitive. For a language that
    // has a repeating word, this would not work.
    if (lastCompleted !== null && lastCompleted.type === s.type) {
      return;
    }

    // Need to figure out if any literal suggestions make sense, but a
    // closing bracket doesn't in the guided query experience because all
    // we have the user do is type the matchers.
    if (s.type === Labels.literal && s.value !== '}') {
      if (suggestionSections.literals.find(e => e.value === s.value)) {
        return;
      }
      suggestionSections.literals.push({
        type: s.type,
        typeahead: '',
        value: s.value,
      });
      suggestionSections.labelNames = [];
      suggestionSections.labelValues = [];
    }

    if (s.type === Labels.labelName) {
      const inputValue = s.typeahead.trim().toLowerCase();
      const inputLength = inputValue.length;

      const matches = labelNames.filter(function (label) {
        return label.toLowerCase().slice(0, inputLength) === inputValue;
      });

      matches.forEach(m => {
        if (suggestionSections.labelNames.find(e => e.value === m)) {
          return;
        }

        suggestionSections.labelNames.push({
          type: s.type,
          typeahead: s.typeahead,
          value: m,
        });
        suggestionSections.literals = [];
        suggestionSections.labelValues = [];
      });
    }

    if (s.type === Labels.labelValue) {
      const inputValue = s.typeahead.trim().toLowerCase();
      const inputLength = inputValue.length;

      const matches = labelValues.filter(function (label) {
        return label.toLowerCase().slice(0, inputLength) === inputValue;
      });

      matches.forEach(m => {
        if (suggestionSections.labelValues.find(e => e.value === m)) {
          return;
        }

        suggestionSections.labelValues.push({
          type: s.type,
          typeahead: s.typeahead,
          value: m,
        });
        suggestionSections.labelNames = [];
        suggestionSections.literals = [];
      });
    }
  });

  const suggestionsLength =
    suggestionSections.literals.length +
    suggestionSections.labelNames.length +
    suggestionSections.labelValues.length;

  const getLabelsFromMatchers = (matchers: Matchers[]): string[] => {
    return matchers
      .filter(matcher => matcher.key !== '__name__')
      .map(matcher => `${matcher.key}${matcher.matcherType}${addQuoteMarks(matcher.value)}`);
  };

  useEffect(() => {
    const matchers = currentQuery.matchers.filter(matcher => matcher.key !== '__name__');

    if (matchers.length > 0) {
      setCurrentLabelsCollection(getLabelsFromMatchers(matchers));
    } else {
      if (localMatchers !== null) setCurrentLabelsCollection(getLabelsFromMatchers(localMatchers));
    }
    // eslint-disable-next-line react-hooks/exhaustive-deps
  }, [currentQuery.matchers]);

  const resetHighlight = (): void => setHighlightedSuggestionIndex(-1);
  const resetLastCompleted = (): void => setLastCompleted(new Suggestion('', '', ''));

  const onChange = (e: React.ChangeEvent<HTMLInputElement>): void => {
    const newValue = e.target.value;

    // suggest the labelname that is similar to what the user is typing.
    if (suggestionSections.labelNames.length > 0) {
      suggestionSections.labelNames = suggestionSections.labelNames.filter(
        suggestion => suggestion.value.toLowerCase().indexOf(newValue.toLowerCase()) > -1
      );
    }

    // this checks if the user has typed a label name and a literal (=/!=,=~,!~) and is about to type the label value.
    if (suggestionSections.labelValues.length > 0 && labelNameLiteralRe.test(newValue)) {
      const labelValueSearch = newValue.split(literalRe)[2];

      suggestionSections.labelValues = suggestionSections.labelValues.filter(
        suggestion => suggestion.value.toLowerCase().indexOf(labelValueSearch.toLowerCase()) > -1
      );
    }

    setInputRef(newValue);
    resetLastCompleted();
    resetHighlight();
  };

  const complete = (suggestion: Suggestion): string => {
    return value.slice(0, value.length - suggestion.typeahead.length) + suggestion.value;
  };

  const getSuggestion = (index: number): Suggestion => {
    if (suggestionSections.labelValues.length > 0) {
      if (index < suggestionSections.labelValues.length) {
        return suggestionSections.labelValues[index];
      }
      return suggestionSections.literals[index - suggestionSections.labelValues.length];
    }

    if (index < suggestionSections.labelNames.length) {
      return suggestionSections.labelNames[index];
    }
    return suggestionSections.literals[index - suggestionSections.labelNames.length];
  };

  const highlightNext = (): void => {
    const nextIndex = highlightedSuggestionIndex + 1;

    if (nextIndex === suggestionsLength) {
      resetHighlight();
      return;
    }
    setHighlightedSuggestionIndex(nextIndex);
  };

  const highlightPrevious = (): void => {
    if (highlightedSuggestionIndex === -1) {
      // Didn't select anything, so starting at the bottom.
      setHighlightedSuggestionIndex(suggestionsLength - 1);
      return;
    }

    setHighlightedSuggestionIndex(highlightedSuggestionIndex - 1);
  };

  const applySuggestion = (suggestionIndex: number): void => {
    const suggestion = getSuggestion(suggestionIndex);

    if (suggestion.type === Labels.labelValue) {
      suggestion.value = addQuoteMarks(suggestion.value);
    }

    const newValue = complete(suggestion);
    resetHighlight();

    if (suggestion.type === Labels.labelName) {
      getLabelNameValues(suggestion.value);
    }

    setLastCompleted(suggestion);
    setMatchersString(newValue);

    if (suggestion.type === Labels.labelValue) {
      const values = newValue.split(',');

      if (currentLabelsCollection == null || currentLabelsCollection?.length === 0) {
        setCurrentLabelsCollection(values);
      } else {
        setCurrentLabelsCollection((oldValues: string[]) => [
          ...oldValues,
          values[values.length - 1],
        ]);
      }

      setInputRef('');
      focus();
      return;
    }

    if (lastCompleted.type === Labels.labelValue && suggestion.type === Labels.literal) {
      setInputRef('');
      focus();
      return;
    }

    if (currentLabelsCollection !== null) {
      setInputRef(newValue.substring(newValue.lastIndexOf(',') + 1));
      focus();
      return;
    }

    setInputRef(newValue);
    focus();
  };

  const applyHighlightedSuggestion = (): void => {
    applySuggestion(highlightedSuggestionIndex);
  };

  const addQuotesToInputRefLabelValue = (inputRef: string): string => {
    const labelValue = inputRef.split(literalRe)[2].replaceAll(',', '');
    const labelValueWithQuotes = addQuoteMarks(labelValue);
    return inputRef.replace(labelValue, labelValueWithQuotes);
  };

  const handleKeyUp = (event: React.KeyboardEvent<HTMLInputElement>): void => {
    const values = inputRef.replaceAll(',', '');

    if (labelNameValueRe.test(inputRef)) {
      if (currentLabelsCollection === null) {
        setMatchersString(inputRef);
      } else {
        setMatchersString(currentLabelsCollection?.join(',') + ',' + values);
      }
      setInputRef('');
    }

    if (event.key === ',') {
      if (inputRef.length === 0) event.preventDefault();

      const sanitizedInputRef = addQuotesToInputRefLabelValue(inputRef);

      const inputValues = !!labelNameValueWithoutQuotesRe.test(inputRef)
        ? inputRef.replaceAll(',', '')
        : sanitizedInputRef.replaceAll(',', '');

      if (currentLabelsCollection === null) {
        setCurrentLabelsCollection([inputValues]);
      } else {
        setCurrentLabelsCollection((oldValues: string[]) => {
          if (!labelNameValueRe.test(inputRef)) return oldValues;
          return [...oldValues, inputValues];
        });
      }

      setMatchersString(
        currentLabelsCollection !== null
          ? `${currentLabelsCollection?.join(',')},${inputValues}`
          : `${inputValues},`
      );
      setInputRef('');
    }
  };

  const handleKeyPress = (event: React.KeyboardEvent<HTMLInputElement>): void => {
    // If there is a highlighted suggestion and enter is hit, we complete
    // with the highlighted suggestion.
    if (highlightedSuggestionIndex >= 0 && event.key === 'Enter') {
      applyHighlightedSuggestion();
      if (lastCompleted.type === Labels.labelValue) setLabelValuesResponse(null);

      const matchers = currentQuery.matchers.filter(matcher => matcher.key !== '__name__');
      setLocalMatchers(prevState => {
        if (inputRef.length > 0) return prevState;
        if (matchers.length === 0) return prevState;
        return matchers;
      });
    }

    // If a user has typed in a label name (and did not use the suggestion box to complete it),
    // we can manually show the next set of suggestions, which are the literals.
    if (event.key === '!' || event.key === '~' || event.key === '=') {
      const labelName = inputRef.split(literalRe)[0];

      if (suggestionSections.labelNames.length > 0) {
        // Find the label name in the suggestion list and get the index
        const suggestion = suggestionSections.labelNames.find(
          suggestion => suggestion.value === labelName
        );
        // If the typed label name exists, we can apply it using the applySuggestion function
        if (suggestion) {
          applySuggestion(suggestionSections.labelNames.indexOf(suggestion));
        }
      }
    }

    // If a user has typed in a label name and literal (and did not use the suggestion box to complete it),
    // we can manually show the next set of suggestions, which are the label values.
    if (labelNameLiteralRe.test(inputRef)) {
      const literal = inputRef.split(literalRe)[1];

      if (suggestionSections.literals.length > 0) {
        // Find the literal in the suggestion list and get the index
        const suggestion = suggestionSections.literals.find(
          suggestion => suggestion.value === literal
        );
        // If the typed literal exists, we can apply it using the applySuggestion function
        if (suggestion) {
          applySuggestion(suggestionSections.literals.indexOf(suggestion));
        }
      }
    }

    // If no suggestions is highlighted and we hit enter, we run the query,
    // and hide suggestions until another actions enables them again.
    if (highlightedSuggestionIndex === -1 && event.key === 'Enter') {
      if (lastCompleted.type === 'labelValue') setLabelValuesResponse(null);
      setShowSuggest(false);
      runQuery();
      return;
    }

    setShowSuggest(true);
  };

  const handleKeyDown = (event: React.KeyboardEvent<HTMLInputElement>): void => {
    if (event.key === 'Backspace' && inputRef === '') {
      if (currentLabelsCollection === null) return;

      removeLabel(currentLabelsCollection.length - 1);
      removeLocalMatcher();
    }

    // Don't need to handle any key interactions if no suggestions there.
    if (suggestionsLength === 0) {
      return;
    }

    // Handle tabbing through suggestions.
    if (event.key === 'Tab' && suggestionsLength > 0) {
      event.preventDefault();
      if (event.shiftKey) {
        // Shift + tab goes up.
        highlightPrevious();
        return;
      }
      // Just tab goes down.
      highlightNext();
    }

    // Up arrow highlights previous suggestions.
    if (event.key === 'ArrowUp') {
      highlightPrevious();
    }

    // Down arrow highlights next suggestions.
    if (event.key === 'ArrowDown') {
      highlightNext();
    }
<<<<<<< HEAD
=======

    if (event.key === 'Backspace' && inputRef === '') {
      if (currentLabelsCollection === null) return;

      removeLabel(currentLabelsCollection.length - 1);
    }
>>>>>>> 62b4a6a2
  };

  const focus = (): void => {
    setFocusedInput(true);
  };

  const unfocus = (): void => {
    setFocusedInput(false);
    resetHighlight();
  };

  const removeLabel = (label: number): void => {
    if (currentLabelsCollection === null) return;

    const newLabels = [...currentLabelsCollection];
    newLabels.splice(label, 1);
    setCurrentLabelsCollection(newLabels);

    const newLabelsAsAString = newLabels.join(',');
    setMatchersString(newLabelsAsAString);
  };

  const removeLocalMatcher = (): void => {
    if (localMatchers === null) return;

    const newMatchers = [...localMatchers];
    newMatchers.splice(localMatchers.length - 1, 1);
    setLocalMatchers(newMatchers);
  };

  return (
    <>
      <div
        ref={setDivInputRef}
        className="w-full flex items-center text-sm border-gray-300 dark:border-gray-600 border-b"
      >
        <ul className="flex space-x-2">
          {currentLabelsCollection?.map((value, i) => (
            <li
              key={i}
              className="bg-indigo-600 w-fit py-1 px-2 text-gray-100 dark-gray-900 rounded-md"
            >
              {value}
            </li>
          ))}
        </ul>

        <input
          type="text"
          className={cx(
            'bg-transparent focus:ring-indigo-800 flex-1 block w-full px-2 py-2 text-sm outline-none',
            currentQuery.profType.profileName === '' && 'cursor-not-allowed'
          )}
          placeholder="filter profiles..."
          onChange={onChange}
          value={inputRef}
          onBlur={unfocus}
          onFocus={focus}
          onKeyPress={handleKeyPress}
          onKeyDown={handleKeyDown}
          onKeyUp={handleKeyUp}
          disabled={currentQuery.profType.profileName === ''}
        />
      </div>

      <div
        ref={setPopperElement}
        style={{...styles.popper, marginLeft: 0}}
        {...attributes.popper}
        className="z-50"
      >
        <Transition
          show={focusedInput && showSuggest}
          as={Fragment}
          leave="transition ease-in duration-100"
          leaveFrom="opacity-100"
          leaveTo="opacity-0"
        >
          <div
            style={{width: divInputRef?.offsetWidth}}
            className="absolute z-10 max-h-[400px] mt-1 bg-gray-50 dark:bg-gray-900 shadow-lg rounded-md text-base ring-1 ring-black ring-opacity-5 overflow-auto focus:outline-none sm:text-sm"
          >
            {labelNamesLoading ? (
              <LoadingSpinner />
            ) : (
              <>
                {suggestionSections.labelNames.map((l, i) => (
                  <div
                    key={i}
                    className={cx(
                      highlightedSuggestionIndex === i && 'text-white bg-indigo-600',
                      'cursor-default select-none relative py-2 pl-3 pr-9'
                    )}
                    onMouseOver={() => setHighlightedSuggestionIndex(i)}
                    onClick={() => applySuggestion(i)}
                    onMouseOut={() => resetHighlight()}
                  >
                    {l.value}
                  </div>
                ))}
              </>
            )}

            {suggestionSections.literals.map((l, i) => (
              <div
                key={i}
                className={cx(
                  highlightedSuggestionIndex === i + suggestionSections.labelNames.length &&
                    'text-white bg-indigo-600',
                  'cursor-default select-none relative py-2 pl-3 pr-9'
                )}
                onMouseOver={() =>
                  setHighlightedSuggestionIndex(i + suggestionSections.labelNames.length)
                }
                onClick={() => applySuggestion(i + suggestionSections.labelNames.length)}
                onMouseOut={() => resetHighlight()}
              >
                {l.value}
              </div>
            ))}

            {labelValuesLoading && lastCompleted.type === 'literal' ? (
              <LoadingSpinner />
            ) : (
              <>
                {suggestionSections.labelValues.map((l, i) => (
                  <div
                    key={i}
                    className={cx(
                      highlightedSuggestionIndex === i && 'text-white bg-indigo-600',
                      'cursor-default select-none relative py-2 pl-3 pr-9'
                    )}
                    onMouseOver={() => setHighlightedSuggestionIndex(i)}
                    onClick={() => applySuggestion(i)}
                    onMouseOut={() => resetHighlight()}
                  >
                    {l.value}
                  </div>
                ))}
              </>
            )}
          </div>
        </Transition>
      </div>
    </>
  );
};

export default MatchersInput;<|MERGE_RESOLUTION|>--- conflicted
+++ resolved
@@ -74,19 +74,12 @@
   useEffect(() => {
     const call = client.labels({match: []}, {meta: metadata});
 
-<<<<<<< HEAD
-    setLoading(true);
-
     call.response
       .then(response => setResult({response: response}))
-      .catch(error => setResult({error: error}))
-      .finally(() => setLoading(false));
-=======
-    call.response.then(response => setResult({response})).catch(error => setResult({error}));
->>>>>>> 62b4a6a2
+      .catch(error => setResult({error: error}));
   }, [client, metadata]);
 
-  return {result, loading};
+  return result;
 };
 
 class Suggestion {
@@ -136,19 +129,10 @@
   const metadata = useGrpcMetadata();
   const {loader: Spinner} = useParcaTheme();
 
-  const [suggestionSections, setSuggestionSections] = useState<Suggestions>(new Suggestions());
-
-  const {loading: labelNamesLoading, result} = useLabelNames(queryClient);
-  const {response: labelNamesResponse, error: labelNamesError} = result;
-
-  const LoadingSpinner = () => {
-    return <div className="pt-2 pb-4">{Spinner}</div>;
-  };
-
-  const getLabelNameValues = (labelName: string): void => {
-    const call = queryClient.values({labelName, match: []}, {meta: metadata});
-
-    setLabelValuesLoading(true);
+  const {response: labelNamesResponse, error: labelNamesError} = useLabelNames(queryClient);
+
+  const getLabelNameValues = (labelName: string) => {
+    const call = queryClient.values({labelName: labelName, match: []}, {meta: metadata});
 
     call.response
       .then(response => {
@@ -523,15 +507,12 @@
     if (event.key === 'ArrowDown') {
       highlightNext();
     }
-<<<<<<< HEAD
-=======
 
     if (event.key === 'Backspace' && inputRef === '') {
       if (currentLabelsCollection === null) return;
 
       removeLabel(currentLabelsCollection.length - 1);
     }
->>>>>>> 62b4a6a2
   };
 
   const focus = (): void => {
