--- conflicted
+++ resolved
@@ -12,15 +12,10 @@
 // limitations under the License.
 
 import React, {Fragment} from 'react';
-<<<<<<< HEAD
 
 import {Menu, Transition} from '@headlessui/react';
-import {ChevronDownIcon} from '@heroicons/react/20/solid';
-=======
-import Button from '../Button';
->>>>>>> b7aa6946
+import {Icon} from '@iconify/react';
 import cx from 'classnames';
-import {Icon} from '@iconify/react';
 
 import Button from '../Button';
 
