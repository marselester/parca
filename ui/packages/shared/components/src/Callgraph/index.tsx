--- conflicted
+++ resolved
@@ -77,21 +77,15 @@
   const height = width;
   const {objects, edges: gvizEdges, bb: boundingBox} = JSON.parse(graphData) as graphvizType;
 
-<<<<<<< HEAD
-  const cumulatives = objects
-    .map(node => parseInt(node.cumulative))
-    .filter(cumulative => cumulative !== undefined);
+  const cumulatives: string[] = objects
+    .filter(node => node !== undefined)
+    .map(node => node.cumulative);
   if (cumulatives.length === 0) {
-    cumulatives.push(0);
+    cumulatives.push('0');
   }
-  const valueRange = d3.extent(cumulatives) as [number, number];
-=======
-  const valueRange: number[] = d3
-    .extent(objects.filter(node => node !== undefined).map(node => node.cumulative))
-    .map(value => parseInt(value))
-    .slice(0, 2);
 
->>>>>>> bd028ff3
+  const valueRange = (d3.extent(cumulatives) as [string, string]).map(value => parseInt(value));
+
   const colorScale = d3
     .scaleSequentialLog(d3.interpolateRdGy)
     .domain(valueRange)
@@ -158,14 +152,7 @@
           </Layer>
         </Stage>
         <Tooltip
-<<<<<<< HEAD
-          // FIXME: Data structure of HoveringNode should be redefined
-          // to not require properties of CallgraphNode into FlamegraphNode and vice versa
-          // @ts-expect-error
-          hoveringNode={rawNodes.find(n => n.id === hoveredNode?.data.id ?? null)}
-=======
           hoveringNode={rawNodes.find(n => n.id === hoveredNode?.data.id) as HoveringNode}
->>>>>>> bd028ff3
           unit={sampleUnit}
           total={+total}
           isFixed={false}
