export const capitalize = (a: string): string =>
  a
    .split(' ')
    .map(p => p[0].toUpperCase() + p.substr(1).toLocaleLowerCase())
    .join(' ');

interface Unit {
  multiplier: number;
  symbol: string;
}
export interface TimeObject {
  nanos?: number;
  micros?: number;
  milliseconds?: number;
  seconds?: number;
  minutes?: number;
  hours?: number;
  days?: number;
  weeks?: number;
  years?: number;
}

export enum TimeUnits {
  Nanos = 'nanos',
  Micros = 'micros',
  Milliseconds = 'milliseconds',
  Seconds = 'seconds',
  Minutes = 'minutes',
  Hours = 'hours',
  Days = 'days',
  Weeks = 'weeks',
  Years = 'years',
}

const unitsInTime = {
  [TimeUnits.Nanos]: {multiplier: 1, symbol: 'ns'},
  [TimeUnits.Micros]: {multiplier: 1e3, symbol: 'µs'},
  [TimeUnits.Milliseconds]: {multiplier: 1e6, symbol: 'ms'},
  [TimeUnits.Seconds]: {multiplier: 1e9, symbol: 's'},
  [TimeUnits.Minutes]: {multiplier: 6 * 1e10, symbol: 'm'},
  [TimeUnits.Hours]: {multiplier: 60 * 60 * 1e9, symbol: 'h'},
  [TimeUnits.Days]: {multiplier: 60 * 60 * 24 * 1e9, symbol: 'd'},
  [TimeUnits.Weeks]: {multiplier: 60 * 60 * 24 * 7 * 1e9, symbol: 'w'},
  [TimeUnits.Years]: {multiplier: 60 * 60 * 24 * 365 * 1e9, symbol: 'y'},
};

export const convertTime = (value: number, from: TimeUnits, to: TimeUnits): number => {
  const startUnit = unitsInTime[from];
  const endUnit = unitsInTime[to];
  if (!startUnit || !endUnit) {
    console.error('invalid start or end unit provided');
    return value;
  }

  return (value * startUnit.multiplier) / endUnit.multiplier;
};

export const formatDuration = (timeObject: TimeObject, to?: number): string => {
  let values: string[] = [];
  const unitsLargeToSmall = Object.values(TimeUnits).reverse();

  let nanos = Object.keys(timeObject)
    .map(unit => {
      return timeObject[unit]
        ? convertTime(timeObject[unit], unit as TimeUnits, TimeUnits.Nanos)
        : 0;
    })
    .reduce((prev, curr) => prev + curr, 0);

  if (to) {
    nanos = to - nanos;
  }

  // for more than one second, just show up until whole seconds; otherwise, show whole micros
  if (Math.floor(nanos / unitsInTime[TimeUnits.Seconds].multiplier) > 0) {
    for (let i = 0; i < unitsLargeToSmall.length; i++) {
      const multiplier = unitsInTime[unitsLargeToSmall[i]].multiplier;

      if (nanos > multiplier) {
        if (unitsLargeToSmall[i] === TimeUnits.Milliseconds) {
          break;
        } else {
          const amount = Math.floor(nanos / multiplier);
          values = [...values, `${amount}${unitsInTime[unitsLargeToSmall[i]].symbol}`];
          nanos -= amount * multiplier;
        }
      }
    }
  } else {
    const milliseconds = Math.floor(nanos / unitsInTime[TimeUnits.Milliseconds].multiplier);
    if (milliseconds > 0) {
      values = [`${milliseconds}${unitsInTime[TimeUnits.Milliseconds].symbol}`];
    } else {
      return '<1ms';
    }
  }

  return values.join(' ');
};

const unitsInBytes = {
  bytes: {multiplier: 1, symbol: 'Bytes'},
  kilobytes: {multiplier: 1e3, symbol: 'kB'},
  megabytes: {multiplier: 1e6, symbol: 'MB'},
  gigabytes: {multiplier: 1e9, symbol: 'GB'},
  terabytes: {multiplier: 1e12, symbol: 'TB'},
  petabytes: {multiplier: 1e15, symbol: 'PB'},
  exabytes: {multiplier: 1e18, symbol: 'EB'},
};

const unitsInCount = {
  unit: {multiplier: 1, symbol: ''},
  kilo: {multiplier: 1e3, symbol: 'k'},
  mega: {multiplier: 1e6, symbol: 'M'},
  giga: {multiplier: 1e9, symbol: 'G'},
  tera: {multiplier: 1e12, symbol: 'T'},
  peta: {multiplier: 1e15, symbol: 'P'},
  exa: {multiplier: 1e18, symbol: 'E'},
};

const knownValueFormatters = {
  bytes: unitsInBytes,
  nanoseconds: unitsInTime,
  count: unitsInCount,
};

export const valueFormatter = (num: number, unit: string, digits: number): string => {
  const absoluteNum = Math.abs(num);
  const format: Unit[] = Object.values(knownValueFormatters[unit]);

  if (format === undefined || format === null) {
    return num.toString();
  }

  const rx = /\.0+$|(\.[0-9]*[1-9])0+$/;
  let i;
  for (i = format.length - 1; i > 0; i--) {
    if (absoluteNum >= format[i].multiplier) {
      break;
    }
  }
<<<<<<< HEAD
  return `${(num / format[i].value).toFixed(digits).replace(rx, '$1')}${format[i].symbol}`;
};

export const getLastItem = (thePath: string | undefined) => {
  if (!thePath) return;

  const index = thePath.lastIndexOf('/');
  if (index === -1) return thePath;

  return thePath.substring(index + 1);
=======
  return `${(num / format[i].multiplier).toFixed(digits).replace(rx, '$1')}${format[i].symbol}`;
>>>>>>> bcb40f6a
};<|MERGE_RESOLUTION|>--- conflicted
+++ resolved
@@ -139,8 +139,7 @@
       break;
     }
   }
-<<<<<<< HEAD
-  return `${(num / format[i].value).toFixed(digits).replace(rx, '$1')}${format[i].symbol}`;
+  return `${(num / format[i].multiplier).toFixed(digits).replace(rx, '$1')}${format[i].symbol}`;
 };
 
 export const getLastItem = (thePath: string | undefined) => {
@@ -150,7 +149,4 @@
   if (index === -1) return thePath;
 
   return thePath.substring(index + 1);
-=======
-  return `${(num / format[i].multiplier).toFixed(digits).replace(rx, '$1')}${format[i].symbol}`;
->>>>>>> bcb40f6a
 };