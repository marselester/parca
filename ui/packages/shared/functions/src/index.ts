--- conflicted
+++ resolved
@@ -142,10 +142,9 @@
   return `${(num / format[i].multiplier).toFixed(digits).replace(rx, '$1')}${format[i].symbol}`;
 };
 
-<<<<<<< HEAD
 export const isDevMode = () => {
   return process.env.NODE_ENV === 'development';
-=======
+};
 export const getLastItem = (thePath: string | undefined) => {
   if (!thePath) return;
 
@@ -153,5 +152,4 @@
   if (index === -1) return thePath;
 
   return thePath.substring(index + 1);
->>>>>>> 3f24c77e
 };