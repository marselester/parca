// Copyright 2022 The Parca Authors
// Licensed under the Apache License, Version 2.0 (the "License");
// you may not use this file except in compliance with the License.
// You may obtain a copy of the License at
//
// http://www.apache.org/licenses/LICENSE-2.0
//
// Unless required by applicable law or agreed to in writing, software
// distributed under the License is distributed on an "AS IS" BASIS,
// WITHOUT WARRANTIES OR CONDITIONS OF ANY KIND, either express or implied.
// See the License for the specific language governing permissions and
// limitations under the License.

import {useState} from 'react';
<<<<<<< HEAD

import {ChevronDoubleDownIcon, ChevronDoubleUpIcon} from '@heroicons/react/20/solid';

=======
import {Icon} from '@iconify/react';
>>>>>>> b7aa6946
import {Label} from '@parca/client';
import {Pill, PillVariant} from '@parca/components';

const LabelsCell = ({
  key,
  labels,
  discoveredLabels,
}: {
  key: string;
  labels: Label[];
  discoveredLabels: Label[];
}) => {
  const [areDiscoveredLabelsVisible, setAreDiscoveredLabelsVisible] = useState<boolean>(false);
  const allLabels = areDiscoveredLabelsVisible ? [...labels, ...discoveredLabels] : labels;
  const buttonClasses =
    'flex rounded-lg bg-gray-100 p-1 justify-center items-center mt-1 dark:bg-gray-700 dark:text-gray-300 cursor-pointer';

  return (
    <td key={key} className="px-6 py-4 whitespace-nowrap text-sm text-gray-500 flex flex-col w-96">
      <div className="flex flex-wrap">
        {allLabels.length > 0 &&
          allLabels.map(item => {
            return (
              <div className="pb-1 pr-1">
                <Pill
                  key={item.name}
                  variant={'info' as PillVariant}
                >{`${item.name}="${item.value}"`}</Pill>
              </div>
            );
          })}
      </div>
      {areDiscoveredLabelsVisible ? (
        <div className={buttonClasses} onClick={() => setAreDiscoveredLabelsVisible(false)}>
          <span className="mr-1">Hide Discovered Labels</span>
          <Icon icon="heroicons:chevron-double-up-20-solid" aria-hidden="true" />
        </div>
      ) : (
        <div className={buttonClasses} onClick={() => setAreDiscoveredLabelsVisible(true)}>
          <span className="mr-1">Show Discovered Labels</span>
          <Icon icon="heroicons:chevron-double-down-20-solid" aria-hidden="true" />
        </div>
      )}
    </td>
  );
};

export default LabelsCell;<|MERGE_RESOLUTION|>--- conflicted
+++ resolved
@@ -12,13 +12,9 @@
 // limitations under the License.
 
 import {useState} from 'react';
-<<<<<<< HEAD
 
-import {ChevronDoubleDownIcon, ChevronDoubleUpIcon} from '@heroicons/react/20/solid';
+import {Icon} from '@iconify/react';
 
-=======
-import {Icon} from '@iconify/react';
->>>>>>> b7aa6946
 import {Label} from '@parca/client';
 import {Pill, PillVariant} from '@parca/components';
 
