--- conflicted
+++ resolved
@@ -87,13 +87,8 @@
 	}
 }
 
-<<<<<<< HEAD
 // ListenAndServe starts the http grpc gateway server
 func (s *Server) ListenAndServe(ctx context.Context, logger log.Logger, port string, allowedCORSOrigins []string, pathPrefix string, registerables ...Registerable) error {
-=======
-// ListenAndServe starts the http grpc gateway server.
-func (s *Server) ListenAndServe(ctx context.Context, logger log.Logger, port string, allowedCORSOrigins []string, registerables ...Registerable) error {
->>>>>>> bcb40f6a
 	level.Info(logger).Log("msg", "starting server", "addr", port)
 	logLevel := "ERROR"
 
@@ -168,12 +163,8 @@
 		return fmt.Errorf("failed to initialize UI filesystem: %w", err)
 	}
 
-<<<<<<< HEAD
 	uiHandler, err := s.uiHandler(uiFS, pathPrefix)
 
-=======
-	uiHandler, err := s.uiHandler(uiFS)
->>>>>>> bcb40f6a
 	if err != nil {
 		return fmt.Errorf("failed to walk ui filesystem: %w", err)
 	}
@@ -231,7 +222,6 @@
 			return fmt.Errorf("failed to read ui file %s: %w", path, err)
 		}
 
-<<<<<<< HEAD
 		if strings.HasSuffix(path, ".html") {
 
 			tmpl, err := template.New(path).Parse(strings.Replace(string(b), "/PATH_PREFIX_VAR", "{{.PathPrefix}}", -1))
@@ -254,26 +244,6 @@
 				return fmt.Errorf("failed to execute ui file %s: %w", path, err)
 			}
 
-=======
-		if strings.Contains(path, "_app-") {
-			tmpl, err := template.New(path).Parse(string(b))
-			if err != nil {
-				return fmt.Errorf("failed to parse ui file %s: %w", path, err)
-			}
-
-			var outputBuffer bytes.Buffer
-
-			err = tmpl.Execute(&outputBuffer, struct {
-				Version string
-			}{
-				s.version,
-			})
-
-			if err != nil {
-				return fmt.Errorf("failed to execute ui file %s: %w", path, err)
-			}
-
->>>>>>> bcb40f6a
 			b = outputBuffer.Bytes()
 		}
 
@@ -282,10 +252,6 @@
 			return fmt.Errorf("failed to receive file info %s: %w", path, err)
 		}
 
-<<<<<<< HEAD
-
-=======
->>>>>>> bcb40f6a
 		paths := []string{fmt.Sprintf("/%s", path)}
 
 		if paths[0] == "/index.html" {
@@ -297,11 +263,7 @@
 		}
 
 		for _, path := range paths {
-<<<<<<< HEAD
 			uiHandler.HandleFunc(pathPrefix+path, func(w http.ResponseWriter, r *http.Request) {
-=======
-			uiHandler.HandleFunc(path, func(w http.ResponseWriter, r *http.Request) {
->>>>>>> bcb40f6a
 				http.ServeContent(w, r, d.Name(), fi.ModTime(), bytes.NewReader(b))
 			})
 		}
